--- conflicted
+++ resolved
@@ -7,25 +7,17 @@
 importers:
 
   .:
-<<<<<<< HEAD
-=======
     dependencies:
       strict-url-sanitise:
         specifier: ^0.0.1
         version: 0.0.1
->>>>>>> c189d5af
     devDependencies:
       '@axodotdev/oranda':
         specifier: ^0.6.5
         version: 0.6.5
       '@modelcontextprotocol/sdk':
-<<<<<<< HEAD
-        specifier: ^1.13.1
-        version: 1.13.1
-=======
         specifier: ^1.13.3
         version: 1.13.3
->>>>>>> c189d5af
       '@types/react':
         specifier: ^19.0.12
         version: 19.0.12
@@ -543,13 +535,8 @@
   '@jridgewell/trace-mapping@0.3.9':
     resolution: {integrity: sha512-3Belt6tdc8bPgAtbcmdtNJlirVoTmEb5e2gC94PnkwEW9jI6CAHUeoG85tjWP5WquqfavoMtMwiG4P926ZKKuQ==}
 
-<<<<<<< HEAD
-  '@modelcontextprotocol/sdk@1.13.1':
-    resolution: {integrity: sha512-8q6+9aF0yA39/qWT/uaIj6zTpC+Qu07DnN/lb9mjoquCJsAh6l3HyYqc9O3t2j7GilseOQOQimLg7W3By6jqvg==}
-=======
   '@modelcontextprotocol/sdk@1.13.3':
     resolution: {integrity: sha512-bGwA78F/U5G2jrnsdRkPY3IwIwZeWUEfb5o764b79lb0rJmMT76TLwKhdNZOWakOQtedYefwIR4emisEMvInKA==}
->>>>>>> c189d5af
     engines: {node: '>=18'}
 
   '@pkgjs/parseargs@0.11.0':
@@ -1458,13 +1445,6 @@
 
   uri-js@4.4.1:
     resolution: {integrity: sha512-7rKUyy33Q1yc98pQ1DAmLtwX109F7TIfWlW1Ydo8Wl1ii1SeHieeh0HHfPeL2fMXK6z0s8ecKs9frCuLJvndBg==}
-<<<<<<< HEAD
-
-  utils-merge@1.0.1:
-    resolution: {integrity: sha512-pMZTvIkT1d+TFGvDOqodOclx0QWkkgi6Tdoa8gC8ffGAAqz9pzPTZWAybbsHHoED/ztMtkv/VoYTYyShUn81hA==}
-    engines: {node: '>= 0.4.0'}
-=======
->>>>>>> c189d5af
 
   vary@1.1.2:
     resolution: {integrity: sha512-BNGbWLfd0eUPabhkXUVm0j8uuvREyTh5ovRa/dyow/BqAbZJyC+5fU+IzQOzmAKzYqYRAISoRhdQr3eIZ/PXqg==}
@@ -1849,11 +1829,7 @@
       '@jridgewell/resolve-uri': 3.1.2
       '@jridgewell/sourcemap-codec': 1.5.0
 
-<<<<<<< HEAD
-  '@modelcontextprotocol/sdk@1.13.1':
-=======
   '@modelcontextprotocol/sdk@1.13.3':
->>>>>>> c189d5af
     dependencies:
       ajv: 6.12.6
       content-type: 1.0.5
@@ -2807,11 +2783,6 @@
   uri-js@4.4.1:
     dependencies:
       punycode: 2.3.1
-<<<<<<< HEAD
-
-  utils-merge@1.0.1: {}
-=======
->>>>>>> c189d5af
 
   vary@1.1.2: {}
 
