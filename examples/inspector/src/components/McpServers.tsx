import { useState, useRef, useEffect } from 'react'
import { useMcp, type Tool } from 'use-mcp/react'
import { Info, X, ChevronRight, ChevronDown } from 'lucide-react'

// MCP Connection wrapper that only renders when active
<<<<<<< HEAD
function McpConnection({ serverUrl, onConnectionUpdate }: { serverUrl: string; onConnectionUpdate: (data: any) => void }) {
=======
function McpConnection({
  serverUrl,
  transportType,
  onConnectionUpdate,
}: {
  serverUrl: string
  transportType: 'auto' | 'http' | 'sse'
  onConnectionUpdate: (data: any) => void
}) {
>>>>>>> c189d5af
  // Use the MCP hook with the server URL
  const connection = useMcp({
    url: serverUrl,
    debug: true,
    autoRetry: false,
    popupFeatures: 'width=500,height=600,resizable=yes,scrollbars=yes',
    transportType,
  })

  // Update parent component with connection data
  useEffect(() => {
    onConnectionUpdate(connection)
  }, [connection.state, connection.tools, connection.error, connection.log.length, connection.authUrl])

  // Return null as this is just a hook wrapper
  return null
}

export function McpServers({ onToolsUpdate }: { onToolsUpdate?: (tools: Tool[]) => void }) {
  const [serverUrl, setServerUrl] = useState(() => {
    return sessionStorage.getItem('mcpServerUrl') || ''
  })
  const [transportType, setTransportType] = useState<'auto' | 'http' | 'sse'>(() => {
    return (sessionStorage.getItem('mcpTransportType') as 'auto' | 'http' | 'sse') || 'auto'
  })
  const [isActive, setIsActive] = useState(false)

  const [connectionData, setConnectionData] = useState<any>({
    state: 'not-connected',
    tools: [],
    error: undefined,
    log: [],
    authUrl: undefined,
    retry: () => {},
    disconnect: () => {},
    authenticate: () => Promise.resolve(undefined),
    callTool: (_name: string, _args?: Record<string, unknown>) => Promise.resolve(undefined),
    clearStorage: () => {},
  })
  const [toolForms, setToolForms] = useState<Record<string, Record<string, any>>>({})
  const [toolExecutionLogs, setToolExecutionLogs] = useState<Record<string, string>>({})
  const [expandedTools, setExpandedTools] = useState<Record<string, boolean>>({})
  const logRef = useRef<HTMLDivElement>(null)
  const executionLogRefs = useRef<Record<string, HTMLTextAreaElement | null>>({})

  // Extract connection properties
  const { state, tools, log, authUrl, disconnect, authenticate } = connectionData

  // Notify parent component when tools change
  useEffect(() => {
    if (onToolsUpdate && tools.length > 0) {
      onToolsUpdate(
        tools.map((t: Tool) => ({
          ...t,
          callTool: (args: Record<string, unknown>) => connectionData.callTool(t.name, args),
        }))
      )
    }
  }, [tools, onToolsUpdate])

  // Handle connection
  const handleConnect = () => {
    if (!serverUrl.trim()) return
    setIsActive(true)
  }

  // Handle disconnection
  const handleDisconnect = () => {
    disconnect()
    setIsActive(false)
    setConnectionData({
      state: 'not-connected',
      tools: [],
      error: undefined,
      log: [],
      authUrl: undefined,
      retry: () => {},
      disconnect: () => {},
      authenticate: () => Promise.resolve(undefined),
      callTool: (_name: string, _args?: Record<string, unknown>) => Promise.resolve(undefined),
      clearStorage: () => {},
    })
  }

  // Handle authentication if popup was blocked
  const handleManualAuth = async () => {
    try {
      await authenticate()
    } catch (err) {
      console.error('Authentication error:', err)
    }
  }

  // Auto-scroll log to bottom
  useEffect(() => {
    if (logRef.current) {
      logRef.current.scrollTop = logRef.current.scrollHeight
    }
  }, [log])

  // Generate status badge based on connection state
  const getStatusBadge = () => {
    const baseClasses = 'px-2 py-1 rounded-full text-xs font-medium'

    switch (state) {
      case 'discovering':
        return <span className={`${baseClasses} bg-blue-100 text-blue-800`}>Discovering</span>
      case 'authenticating':
        return <span className={`${baseClasses} bg-purple-100 text-purple-800`}>Authenticating</span>
      case 'connecting':
        return <span className={`${baseClasses} bg-yellow-100 text-yellow-800`}>Connecting</span>
      case 'loading':
        return <span className={`${baseClasses} bg-orange-100 text-orange-800`}>Loading</span>
      case 'ready':
        return <span className={`${baseClasses} bg-green-100 text-green-800`}>Connected</span>
      case 'failed':
        return <span className={`${baseClasses} bg-red-100 text-red-800`}>Failed</span>
      case 'not-connected':
      default:
        return <span className={`${baseClasses} bg-gray-100 text-gray-800`}>Not Connected</span>
    }
  }

  // Log the tools to console when they change (for debugging)
  useEffect(() => {
    if (tools.length > 0) {
      console.log('MCP Tools available:', tools)
    }
  }, [tools])

  // Initialize form data when tools change
  useEffect(() => {
    const newForms: Record<string, Record<string, any>> = {}
    tools.forEach((tool: Tool) => {
      if (tool.inputSchema && tool.inputSchema.properties) {
        const formData: Record<string, any> = {}
        Object.entries(tool.inputSchema.properties).forEach(([key, schema]: [string, any]) => {
          // Set default values based on type
          if (schema.type === 'number' || schema.type === 'integer') {
            formData[key] = schema.default || 0
          } else if (schema.type === 'boolean') {
            formData[key] = schema.default || false
          } else {
            formData[key] = schema.default || ''
          }
        })
        newForms[tool.name] = formData
      }
    })
    setToolForms(newForms)
  }, [tools])

  // Handle form input changes
  const handleFormChange = (toolName: string, fieldName: string, value: any) => {
    setToolForms((prev) => ({
      ...prev,
      [toolName]: {
        ...prev[toolName],
        [fieldName]: value,
      },
    }))
  }

  // Helper function to clean and update execution log
  const updateExecutionLog = (toolName: string, newContent: string) => {
    setToolExecutionLogs((prev) => {
      const currentLog = prev[toolName] || ''
      const updatedLog = currentLog + newContent
      // Remove blank lines and rejoin
      const cleanedLog = updatedLog
        .split('\n')
        .filter((line) => line.trim() !== '')
        .join('\n')
      return {
        ...prev,
        [toolName]: cleanedLog + '\n',
      }
    })
  }

  // Handle tool execution
  const handleRunTool = async (tool: Tool) => {
    const args = toolForms[tool.name] || {}
    const argsStr = JSON.stringify(args)

    // Add execution start message
    const startMessage = `Calling ${tool.name}(${argsStr})\n`
    updateExecutionLog(tool.name, startMessage)

    try {
      const result = await connectionData.callTool(tool.name, args)
      const resultStr = typeof result === 'string' ? result : JSON.stringify(result, null, 2)
      updateExecutionLog(tool.name, `${resultStr}\n`)
    } catch (error) {
      updateExecutionLog(tool.name, `Error: ${error}\n`)
    }
  }

  // Auto-scroll execution logs to bottom when they change
  useEffect(() => {
    Object.keys(toolExecutionLogs).forEach((toolName) => {
      const textarea = executionLogRefs.current[toolName]
      if (textarea) {
        textarea.scrollTop = textarea.scrollHeight
      }
    })
  }, [toolExecutionLogs])

  // Clear execution log for specific tool
  const clearExecutionLog = (toolName: string) => {
    setToolExecutionLogs((prev) => ({
      ...prev,
      [toolName]: '',
    }))
  }

  // Toggle tool expanded state
  const toggleTool = (toolName: string) => {
    setExpandedTools((prev) => ({
      ...prev,
      [toolName]: !prev[toolName],
    }))
  }

  // Render form field based on schema
  const renderFormField = (toolName: string, fieldName: string, schema: any, isRequired: boolean) => {
    const value = toolForms[toolName]?.[fieldName] || ''

    if (schema.type === 'number' || schema.type === 'integer') {
      return (
        <input
          type="number"
          className="w-32 p-2 pr-6 border border-gray-200 rounded text-sm focus:outline-none focus:ring-1 focus:ring-blue-300 placeholder-gray-300"
          value={value}
          step={schema.type === 'integer' ? 1 : 'any'}
          required={isRequired}
          onChange={(e) => {
            const newValue =
              e.target.value === '' ? '' : schema.type === 'integer' ? parseInt(e.target.value) || 0 : parseFloat(e.target.value) || 0
            handleFormChange(toolName, fieldName, newValue)
          }}
        />
      )
    } else if (schema.type === 'boolean') {
      return (
        <input
          type="checkbox"
          className="h-4 w-4 text-blue-600 rounded focus:ring-blue-300"
          checked={value}
          onChange={(e) => handleFormChange(toolName, fieldName, e.target.checked)}
        />
      )
    } else {
      // String or other text input
      return (
        <input
          type="text"
          className="w-full p-2 border border-gray-200 rounded text-sm focus:outline-none focus:ring-1 focus:ring-blue-300 placeholder-gray-300"
          value={value}
          required={isRequired}
          placeholder={schema.description || ''}
          onChange={(e) => handleFormChange(toolName, fieldName, e.target.value)}
        />
      )
    }
  }

  return (
    <section className="rounded-lg bg-white p-4 border border-zinc-200">
      <div className="flex items-center justify-between">
        <span className="text-sm font-semibold">MCP Servers</span>
        {getStatusBadge()}
      </div>

      <p className="text-gray-500 text-xs mt-1 mb-3">
        Connect to Model Context Protocol (MCP) servers to access additional AI capabilities.
      </p>

      <div className="space-y-3">
        <div className="flex gap-2">
          <input
            type="text"
            className="flex-1 p-2 border border-gray-200 rounded text-sm placeholder-gray-400 focus:outline-none focus:ring-1 focus:ring-blue-300"
            placeholder="Enter MCP server URL"
            value={serverUrl}
            onChange={(e) => {
              const newValue = e.target.value
              setServerUrl(newValue)
              sessionStorage.setItem('mcpServerUrl', newValue)
            }}
            disabled={isActive && state !== 'failed'}
          />
<<<<<<< HEAD
=======
          <select
            className="p-2 border border-gray-200 rounded text-sm focus:outline-none focus:ring-1 focus:ring-blue-300"
            value={transportType}
            onChange={(e) => {
              const newValue = e.target.value as 'auto' | 'http' | 'sse'
              setTransportType(newValue)
              sessionStorage.setItem('mcpTransportType', newValue)
            }}
            disabled={isActive && state !== 'failed'}
          >
            <option value="auto">Auto</option>
            <option value="http">HTTP</option>
            <option value="sse">SSE</option>
          </select>
>>>>>>> c189d5af

          {state === 'ready' || (isActive && state !== 'not-connected' && state !== 'failed') ? (
            <button
              className="px-4 py-2 bg-orange-100 hover:bg-orange-200 text-orange-900 rounded text-sm font-medium whitespace-nowrap"
              onClick={handleDisconnect}
            >
              Disconnect
            </button>
          ) : (
            <button
              className="bg-blue-600 hover:bg-blue-700 text-white rounded py-2 px-4 text-sm font-medium disabled:opacity-50 whitespace-nowrap"
              onClick={handleConnect}
              disabled={isActive || !serverUrl.trim()}
            >
              Connect
            </button>
          )}
        </div>

        {/* Authentication Link if needed */}
        {authUrl && (
          <div className="p-3 bg-orange-50 border border-orange-200 rounded">
            <p className="text-xs mb-2">Authentication required. Please click the link below:</p>
            <a
              href={authUrl}
              target="_blank"
              rel="noopener noreferrer"
              className="text-xs text-orange-700 hover:text-orange-800 underline"
              onClick={handleManualAuth}
            >
              Authenticate in new window
            </a>
          </div>
        )}

        {/* Available Tools section - always present */}
        <div>
          <h3 className="font-medium text-sm mb-3">Available Tools ({tools.length})</h3>

          {tools.length === 0 ? (
            <div className="border border-gray-200 rounded p-4 bg-gray-50 text-center text-gray-500 text-sm">
              No tools available. Connect to an MCP server to see available tools.
            </div>
          ) : (
            <div className="border border-gray-200 rounded p-4 bg-gray-50 space-y-2">
              {tools.map((tool: Tool, index: number) => {
                const isExpanded = expandedTools[tool.name] || false

                return (
                  <div key={index} className="bg-white rounded border border-gray-100 shadow-sm">
                    {/* Tool header - always visible */}
                    <div
                      className="flex items-center gap-2 p-3 cursor-pointer hover:bg-gray-50 transition-colors"
                      onClick={() => toggleTool(tool.name)}
                    >
                      {/* Toggle arrow */}
                      {isExpanded ? (
                        <ChevronDown size={16} className="text-gray-500 flex-shrink-0" />
                      ) : (
                        <ChevronRight size={16} className="text-gray-500 flex-shrink-0" />
                      )}

                      {/* Tool name */}
                      <h4 className="font-bold text-base text-black flex-shrink-0">{tool.name}</h4>

                      {/* Tool description when collapsed */}
                      {!isExpanded && tool.description && <p className="text-gray-600 text-sm truncate ml-2">{tool.description}</p>}
                    </div>

                    {/* Expanded content */}
                    {isExpanded && (
                      <div className="px-3 pb-3 border-t border-gray-100">
                        {tool.description && <p className="text-gray-600 mb-4 text-sm leading-relaxed mt-3">{tool.description}</p>}

                        {/* Form for tool parameters */}
                        {tool.inputSchema && tool.inputSchema.properties && (
                          <div className="flex flex-wrap gap-3 mb-4">
                            {Object.entries(tool.inputSchema.properties).map(([fieldName, schema]: [string, any]) => {
                              const isRequired = Array.isArray(tool.inputSchema.required) && tool.inputSchema.required.includes(fieldName)
                              const isTextInput = schema.type !== 'number' && schema.type !== 'integer' && schema.type !== 'boolean'
                              return (
                                <div key={fieldName} className={`space-y-1 ${isTextInput ? 'w-full' : ''}`}>
                                  <div className="flex items-center gap-2">
                                    <label className="text-xs font-medium text-gray-700">{fieldName}</label>
                                    {schema.description && (
                                      <div className="relative group">
                                        <Info size={12} className="text-gray-400 cursor-help" />
                                        <div className="absolute bottom-full left-1/2 transform -translate-x-1/2 mb-2 px-2 py-1 bg-gray-800 text-white text-xs rounded opacity-0 group-hover:opacity-100 transition-opacity pointer-events-none whitespace-nowrap z-10">
                                          {schema.description}
                                        </div>
                                      </div>
                                    )}
                                  </div>
                                  <div>{renderFormField(tool.name, fieldName, schema, isRequired)}</div>
                                </div>
                              )
                            })}
                          </div>
                        )}

                        {/* Run button */}
                        <button
                          onClick={() => handleRunTool(tool)}
                          disabled={state !== 'ready'}
                          className="bg-green-600 hover:bg-green-700 disabled:bg-gray-400 text-white rounded py-2 px-4 text-sm font-medium mb-4"
                        >
                          Run
                        </button>

                        {/* Per-tool execution log - only show if there's content */}
                        {toolExecutionLogs[tool.name] && (
                          <div className="border-t border-gray-100 pt-4">
                            <div className="flex items-center justify-between mb-2">
                              <h5 className="font-medium text-sm text-gray-700">Execution Log</h5>
                              <button
                                onClick={() => clearExecutionLog(tool.name)}
                                className="flex items-center gap-1 text-xs text-gray-500 hover:text-gray-700"
                              >
                                <X size={12} />
                                Clear
                              </button>
                            </div>
                            <textarea
                              ref={(el) => {
                                executionLogRefs.current[tool.name] = el
                              }}
                              value={toolExecutionLogs[tool.name]}
                              readOnly
                              className="w-full h-32 p-2 border border-gray-200 rounded text-[10px] font-mono bg-gray-50 resize-none placeholder-gray-300"
                              placeholder="Tool execution results will appear here..."
                            />
                          </div>
                        )}
                      </div>
                    )}
                  </div>
                )
              })}
            </div>
          )}
        </div>

        {/* Debug Log */}
        <div>
          <label className="font-medium text-xs block mb-2">Debug Log</label>
          <div ref={logRef} className="border border-gray-200 rounded p-2 bg-gray-50 h-32 overflow-y-auto font-mono text-xs">
            {log.length > 0 ? (
              log.map((entry: any, index: number) => (
                <div
                  key={index}
                  className={`py-0.5 ${
                    entry.level === 'debug'
                      ? 'text-gray-500'
                      : entry.level === 'info'
                        ? 'text-blue-600'
                        : entry.level === 'warn'
                          ? 'text-orange-600'
                          : 'text-red-600'
                  }`}
                >
                  [{entry.level}] {entry.message}
                </div>
              ))
            ) : (
              <div className="text-gray-400">No log entries yet</div>
            )}
          </div>
          {connectionData?.state !== 'not-connected' && (
            <button
              onClick={() => {
                connectionData?.clearStorage()
                if (isActive) {
                  handleDisconnect()
                }
              }}
              className="text-xs text-orange-600 hover:text-orange-800 hover:underline mt-2"
            >
              Clear stored authentication
            </button>
          )}
        </div>
      </div>

      {/* Only render the actual MCP connection when active */}
<<<<<<< HEAD
      {isActive && <McpConnection serverUrl={serverUrl} onConnectionUpdate={setConnectionData} />}
=======
      {isActive && <McpConnection serverUrl={serverUrl} transportType={transportType} onConnectionUpdate={setConnectionData} />}
>>>>>>> c189d5af
    </section>
  )
}<|MERGE_RESOLUTION|>--- conflicted
+++ resolved
@@ -3,9 +3,6 @@
 import { Info, X, ChevronRight, ChevronDown } from 'lucide-react'
 
 // MCP Connection wrapper that only renders when active
-<<<<<<< HEAD
-function McpConnection({ serverUrl, onConnectionUpdate }: { serverUrl: string; onConnectionUpdate: (data: any) => void }) {
-=======
 function McpConnection({
   serverUrl,
   transportType,
@@ -15,7 +12,6 @@
   transportType: 'auto' | 'http' | 'sse'
   onConnectionUpdate: (data: any) => void
 }) {
->>>>>>> c189d5af
   // Use the MCP hook with the server URL
   const connection = useMcp({
     url: serverUrl,
@@ -308,8 +304,6 @@
             }}
             disabled={isActive && state !== 'failed'}
           />
-<<<<<<< HEAD
-=======
           <select
             className="p-2 border border-gray-200 rounded text-sm focus:outline-none focus:ring-1 focus:ring-blue-300"
             value={transportType}
@@ -324,7 +318,6 @@
             <option value="http">HTTP</option>
             <option value="sse">SSE</option>
           </select>
->>>>>>> c189d5af
 
           {state === 'ready' || (isActive && state !== 'not-connected' && state !== 'failed') ? (
             <button
@@ -509,11 +502,7 @@
       </div>
 
       {/* Only render the actual MCP connection when active */}
-<<<<<<< HEAD
-      {isActive && <McpConnection serverUrl={serverUrl} onConnectionUpdate={setConnectionData} />}
-=======
       {isActive && <McpConnection serverUrl={serverUrl} transportType={transportType} onConnectionUpdate={setConnectionData} />}
->>>>>>> c189d5af
     </section>
   )
 }