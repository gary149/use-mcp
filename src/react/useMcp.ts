// useMcp.ts
import { CallToolResultSchema, JSONRPCMessage, ListToolsResultSchema, Tool } from '@modelcontextprotocol/sdk/types.js'
import { useCallback, useEffect, useRef, useState } from 'react'
// Import both transport types
import { SSEClientTransport, SSEClientTransportOptions } from '@modelcontextprotocol/sdk/client/sse.js'
import { StreamableHTTPClientTransport } from '@modelcontextprotocol/sdk/client/streamableHttp.js' // Added
import { Client } from '@modelcontextprotocol/sdk/client/index.js'
import { auth, UnauthorizedError, OAuthClientProvider } from '@modelcontextprotocol/sdk/client/auth.js'
import { sanitizeUrl } from 'strict-url-sanitise'
import { BrowserOAuthClientProvider } from '../auth/browser-provider.js' // Adjust path
import { assert } from '../utils/assert.js' // Adjust path
import type { UseMcpOptions, UseMcpResult } from './types.js' // Adjust path
import type { Transport } from '@modelcontextprotocol/sdk/shared/transport.js' // Added for type safety

const DEFAULT_RECONNECT_DELAY = 3000
const DEFAULT_RETRY_DELAY = 5000
const AUTH_TIMEOUT = 5 * 60 * 1000

// Define Transport types literal for clarity
type TransportType = 'http' | 'sse'

export function useMcp(options: UseMcpOptions): UseMcpResult {
  const {
    url,
    clientName,
    clientUri,
    callbackUrl = typeof window !== 'undefined'
      ? sanitizeUrl(new URL('/oauth/callback', window.location.origin).toString())
      : '/oauth/callback',
    storageKeyPrefix = 'mcp:auth',
    clientConfig = {},
    customHeaders = {},
    debug = false,
    autoRetry = false,
    autoReconnect = DEFAULT_RECONNECT_DELAY,
    transportType = 'auto',
  } = options

  const [state, setState] = useState<UseMcpResult['state']>('discovering')
  const [tools, setTools] = useState<Tool[]>([])
  const [error, setError] = useState<string | undefined>(undefined)
  const [log, setLog] = useState<UseMcpResult['log']>([])
  const [authUrl, setAuthUrl] = useState<string | undefined>(undefined)

  const clientRef = useRef<Client | null>(null)
  // Transport ref can hold either type now
  const transportRef = useRef<Transport | null>(null)
  const authProviderRef = useRef<BrowserOAuthClientProvider | null>(null)
  const connectingRef = useRef<boolean>(false)
  const isMountedRef = useRef<boolean>(true)
  const connectAttemptRef = useRef<number>(0)
  const authTimeoutRef = useRef<number | null>(null)

  // --- Refs for values used in callbacks ---
  const stateRef = useRef(state)
  const autoReconnectRef = useRef(autoReconnect)
  // Ref to store the type of transport that successfully connected
  const successfulTransportRef = useRef<TransportType | null>(null)

  // --- Effect to keep refs updated ---
  useEffect(() => {
    stateRef.current = state
    autoReconnectRef.current = autoReconnect
  }, [state, autoReconnect])

  // --- Stable Callbacks ---
  // addLog is stable (empty dependency array)
  const addLog = useCallback(
    (level: UseMcpResult['log'][0]['level'], message: string, ...args: unknown[]) => {
      // if (level === 'debug' && !debug) return; // Uncomment if using debug flag
      const fullMessage = args.length > 0 ? `${message} ${args.map((arg) => JSON.stringify(arg)).join(' ')}` : message
      console[level](`[useMcp] ${fullMessage}`)
      // Use isMountedRef to prevent state updates after unmount
      if (isMountedRef.current) {
        setLog((prevLog) => [...prevLog.slice(-100), { level, message: fullMessage, timestamp: Date.now() }])
      }
    },
    [], // Empty dependency array makes this stable
  )

  // disconnect is stable (depends only on stable addLog)
  const disconnect = useCallback(
    async (quiet = false) => {
      if (!quiet) addLog('info', 'Disconnecting...')
      connectingRef.current = false
      if (authTimeoutRef.current) clearTimeout(authTimeoutRef.current)
      authTimeoutRef.current = null

      const transport = transportRef.current
      clientRef.current = null // Ensure client is cleared
      transportRef.current = null // Ensure transport is cleared

      // Only reset state if mounted and not a quiet disconnect
      if (isMountedRef.current && !quiet) {
        setState('discovering')
        setTools([])
        setError(undefined)
        setAuthUrl(undefined)
      }

      if (transport) {
        try {
          await transport.close()
          if (!quiet) addLog('debug', 'Transport closed')
        } catch (err) {
          if (!quiet) addLog('warn', 'Error closing transport:', err)
        }
      }
    },
    [addLog], // Depends only on stable addLog
  )

  // failConnection is stable (depends only on stable addLog)
  const failConnection = useCallback(
    (errorMessage: string, connectionError?: Error) => {
      addLog('error', errorMessage, connectionError ?? '')
      if (isMountedRef.current) {
        setState('failed') // Set state to failed
        setError(errorMessage)
        const manualUrl = authProviderRef.current?.getLastAttemptedAuthUrl()
        if (manualUrl) {
          setAuthUrl(manualUrl)
          addLog('info', 'Manual authentication URL may be available.', manualUrl)
        }
      }
      connectingRef.current = false // Ensure connection attempt is marked as finished
      // Do not call disconnect here - allow user to see error and retry
    },
    [addLog],
  ) // Depends only on stable addLog

  // connect needs to be stable. Remove state/autoReconnect deps, use refs inside.
  const connect = useCallback(async () => {
    // Prevent concurrent connections
    if (connectingRef.current) {
      addLog('debug', 'Connection attempt already in progress.')
      return
    }
    if (!isMountedRef.current) {
      addLog('debug', 'Connect called after unmount, aborting.')
      return
    }

    connectingRef.current = true // Mark start of connection sequence
    connectAttemptRef.current += 1
    setError(undefined)
    setAuthUrl(undefined)
    successfulTransportRef.current = null // Reset successful transport type
    setState('discovering')
    addLog('info', `Connecting attempt #${connectAttemptRef.current} to ${url}...`)

    // Initialize provider/client if needed (idempotent)
    // Ensure provider/client are initialized (idempotent check)
    if (!authProviderRef.current) {
      authProviderRef.current = new BrowserOAuthClientProvider(url, {
        storageKeyPrefix,
        clientName,
        clientUri,
        callbackUrl,
      })
      addLog('debug', 'BrowserOAuthClientProvider initialized in connect.')
    }
    if (!clientRef.current) {
      clientRef.current = new Client(
        { name: clientConfig.name || 'use-mcp-react-client', version: clientConfig.version || '0.1.0' },
        { capabilities: {} },
      )
      addLog('debug', 'MCP Client initialized in connect.')
    }

    // --- Helper function for a single connection attempt ---
    const tryConnectWithTransport = async (transportType: TransportType): Promise<'success' | 'fallback' | 'auth_redirect' | 'failed'> => {
      addLog('info', `Attempting connection with ${transportType.toUpperCase()} transport...`)
      // Ensure state reflects current attempt phase, unless already authenticating
      if (stateRef.current !== 'authenticating') {
        setState('connecting')
      }

      let transportInstance: Transport // Use base Transport type

      // 1. Create Transport Instance & Close Previous
      try {
        assert(authProviderRef.current, 'Auth Provider must be initialized')
        assert(clientRef.current, 'Client must be initialized')

        // Close existing transport before creating new one
        if (transportRef.current) {
          await transportRef.current.close().catch((e) => addLog('warn', `Error closing previous transport: ${e.message}`))
          transportRef.current = null
        }

        const commonOptions: SSEClientTransportOptions = {
          authProvider: authProviderRef.current,
          requestInit: {
            headers: {
              Accept: 'application/json, text/event-stream',
              ...customHeaders,
            },
          },
        }
        // Sanitize the URL to prevent XSS attacks from malicious server URLs
        const sanitizedUrl = sanitizeUrl(url)
        const targetUrl = new URL(sanitizedUrl)

        addLog('debug', `Creating ${transportType.toUpperCase()} transport for URL: ${targetUrl.toString()}`)
        addLog('debug', `Transport options:`, {
          authProvider: !!authProviderRef.current,
          headers: customHeaders,
          url: targetUrl.toString(),
        })

        addLog('debug', `Creating ${transportType.toUpperCase()} transport for URL: ${targetUrl.toString()}`)
        addLog('debug', `Transport options:`, {
          authProvider: !!authProviderRef.current,
          headers: customHeaders,
          url: targetUrl.toString(),
        })

        if (transportType === 'http') {
          addLog('debug', 'Creating StreamableHTTPClientTransport...')
          transportInstance = new StreamableHTTPClientTransport(targetUrl, commonOptions)
          addLog('debug', 'StreamableHTTPClientTransport created successfully')
        } else {
          // sse
          addLog('debug', 'Creating SSEClientTransport...')
          transportInstance = new SSEClientTransport(targetUrl, commonOptions)
          addLog('debug', 'SSEClientTransport created successfully')
        }
        transportRef.current = transportInstance // Assign to ref immediately
        addLog('debug', `${transportType.toUpperCase()} transport created and assigned to ref.`)
      } catch (err) {
        // Use stable failConnection
        failConnection(
          `Failed to create ${transportType.toUpperCase()} transport: ${err instanceof Error ? err.message : String(err)}`,
          err instanceof Error ? err : undefined,
        )
        return 'failed' // Indicate definitive failure
      }

      // 2. Setup Handlers for the new transportInstance
      transportInstance.onmessage = (message: JSONRPCMessage) => {
        // Use stable addLog
        addLog('debug', `[Transport] Received: ${JSON.stringify(message)}`)
        // @ts-ignore
        clientRef.current?.handleMessage?.(message) // Forward to current client
      }
      transportInstance.onerror = (err: Error) => {
        // Transport errors usually mean connection is lost/failed definitively for this transport
        addLog('warn', `Transport error event (${transportType.toUpperCase()}):`, err)
        addLog('debug', `Error details:`, {
          message: err.message,
          stack: err.stack,
          name: err.name,
          cause: err.cause,
        })
        // Use stable failConnection
        failConnection(`Transport error (${transportType.toUpperCase()}): ${err.message}`, err)
        // Should we return 'failed' here? failConnection sets state, maybe that's enough.
      }
      transportInstance.onclose = () => {
        // Use refs for checks and stable callbacks
        if (!isMountedRef.current || connectingRef.current) return // Ignore if connecting/unmounted

        addLog('info', `Transport connection closed (${successfulTransportRef.current || 'unknown'} type).`)
        const currentState = stateRef.current
        const currentAutoReconnect = autoReconnectRef.current

        if (currentState === 'ready' && currentAutoReconnect) {
          const delay = typeof currentAutoReconnect === 'number' ? currentAutoReconnect : DEFAULT_RECONNECT_DELAY
          addLog('info', `Attempting to reconnect in ${delay}ms...`)
          setState('connecting')
          setTimeout(() => {
            if (isMountedRef.current) {
              connect() // Start full connect logic again (will default to HTTP)
            }
          }, delay)
        } else if (currentState !== 'failed' && currentState !== 'authenticating') {
          // Use stable failConnection
          failConnection('Connection closed unexpectedly.')
        }
      }

      // 3. Attempt client.connect()
      try {
        addLog('info', `Connecting client via ${transportType.toUpperCase()}...`)
        addLog('debug', `About to call client.connect() with transport instance`)
        addLog('debug', `Transport instance type: ${transportInstance.constructor.name}`)

        await clientRef.current!.connect(transportInstance)

        // --- Success Path ---
        addLog('info', `Client connected via ${transportType.toUpperCase()}. Loading tools...`)
        successfulTransportRef.current = transportType // Store successful type
        setState('loading')

        const toolsResponse = await clientRef.current!.request({ method: 'tools/list' }, ListToolsResultSchema)

        if (isMountedRef.current) {
          // Check mount before final state updates
          setTools(toolsResponse.tools)
          addLog('info', `Loaded ${toolsResponse.tools.length} tools.`)
          setState('ready') // Final success state
          // connectingRef will be set to false after orchestration logic
          connectAttemptRef.current = 0 // Reset on success
          return 'success'
        } else {
          return 'failed' // Failed due to unmount after connect but before ready
        }
      } catch (connectErr) {
        // --- Error Handling Path ---
        addLog('debug', `Client connect error via ${transportType.toUpperCase()}:`, connectErr)
        addLog('debug', `Connect error details:`, {
          message: connectErr instanceof Error ? connectErr.message : String(connectErr),
          stack: connectErr instanceof Error ? connectErr.stack : 'N/A',
          name: connectErr instanceof Error ? connectErr.name : 'Unknown',
          cause: connectErr instanceof Error ? connectErr.cause : undefined,
        })
        const errorInstance = connectErr instanceof Error ? connectErr : new Error(String(connectErr))

        // Check for 404/405 specifically for HTTP transport
        const errorMessage = errorInstance.message
        const is404 = errorMessage.includes('404') || errorMessage.includes('Not Found')
        const is405 = errorMessage.includes('405') || errorMessage.includes('Method Not Allowed')
        const isLikelyCors =
          errorMessage === 'Failed to fetch' /* Chrome */ ||
          errorMessage === 'NetworkError when attempting to fetch resource.' /* Firefox */ ||
          errorMessage === 'Load failed' /* Safari */

        if (transportType === 'http' && (is404 || is405 || isLikelyCors)) {
          addLog('warn', `HTTP transport failed (${isLikelyCors ? 'CORS' : is404 ? '404' : '405'}).`)
          return 'fallback' // Signal that fallback should be attempted
        }

        // Check for Auth error (Simplified - requires more thought for interaction with fallback)
        if (errorInstance instanceof UnauthorizedError || errorMessage.includes('Unauthorized') || errorMessage.includes('401')) {
          addLog('info', 'Authentication required. Initiating SDK auth flow...')
          // Ensure state is set only once if multiple attempts trigger auth
          if (stateRef.current !== 'authenticating') {
            setState('authenticating')
            if (authTimeoutRef.current) clearTimeout(authTimeoutRef.current)
            authTimeoutRef.current = setTimeout(() => {
              /* ... timeout logic ... */
            }, AUTH_TIMEOUT)
          }

          try {
            assert(authProviderRef.current, 'Auth Provider not available for auth flow')
            const authResult = await auth(authProviderRef.current, { serverUrl: url })

            if (!isMountedRef.current) return 'failed' // Unmounted during auth

            if (authResult === 'AUTHORIZED') {
              addLog('info', 'Authentication successful via existing token or refresh. Re-attempting connection...')
              if (authTimeoutRef.current) clearTimeout(authTimeoutRef.current)
              // Re-trigger the *entire* connect sequence after successful auth
              // It will start with HTTP again.
              // We return 'failed' here to stop current sequence, connect() below will handle restart.
              // Set connectingRef false so outer connect call can proceed
              connectingRef.current = false
              connect() // Restart full connection sequence
              return 'failed' // Stop this attempt sequence, new one started
            } else if (authResult === 'REDIRECT') {
              addLog('info', 'Redirecting for authentication. Waiting for callback...')
              return 'auth_redirect' // Signal that we are waiting for redirect
            }
          } catch (sdkAuthError) {
            if (!isMountedRef.current) return 'failed'
            if (authTimeoutRef.current) clearTimeout(authTimeoutRef.current)
            // Use stable failConnection
            failConnection(
              `Failed to initiate authentication: ${sdkAuthError instanceof Error ? sdkAuthError.message : String(sdkAuthError)}`,
              sdkAuthError instanceof Error ? sdkAuthError : undefined,
            )
            return 'failed' // Auth initiation failed
          }
        }

        // Handle other connection errors
<<<<<<< HEAD
        // Don't call failConnection here for HTTP transport - let orchestration handle it
        // so that SSE fallback can still be attempted
        if (transportType === 'http') {
          addLog('warn', `HTTP transport failed: ${errorMessage}.`)
          return 'fallback'
        } else {
          // For SSE transport, we can fail immediately since there's no further fallback
          failConnection(`Failed to connect via ${transportType.toUpperCase()}: ${errorMessage}`, errorInstance)
          return 'failed'
        }
=======
        // For HTTP transport, consider fallback only for specific error types
        // "Not connected" errors should still be treated as failures, not fallback triggers
        failConnection(`Failed to connect via ${transportType.toUpperCase()}: ${errorMessage}`, errorInstance)
        return 'failed'
>>>>>>> c189d5af
      }
    } // End of tryConnectWithTransport helper

    // --- Orchestrate Connection Attempts ---
    let finalStatus: 'success' | 'auth_redirect' | 'failed' | 'fallback' = 'failed' // Default to failed

<<<<<<< HEAD
=======
    console.log({ transportType })

>>>>>>> c189d5af
    if (transportType === 'sse') {
      // SSE only - skip HTTP entirely
      addLog('debug', 'Using SSE-only transport mode')
      finalStatus = await tryConnectWithTransport('sse')
    } else if (transportType === 'http') {
      // HTTP only - no fallback
      addLog('debug', 'Using HTTP-only transport mode')
      finalStatus = await tryConnectWithTransport('http')
    } else {
      // Auto mode - try HTTP first, fallback to SSE
      addLog('debug', 'Using auto transport mode (HTTP with SSE fallback)')
      const httpResult = await tryConnectWithTransport('http')

<<<<<<< HEAD
      // Try SSE only if HTTP requested fallback and we haven't redirected
      if (httpResult === 'fallback' && isMountedRef.current && stateRef.current !== 'authenticating') {
        const sseResult = await tryConnectWithTransport('sse')
        finalStatus = sseResult // Use SSE result as final status
      } else {
        finalStatus = httpResult // Use HTTP result if no fallback was needed/possible
      }
    }

    // If we still have 'fallback' status, convert to 'failed' since no more transports to try
    if (finalStatus === 'fallback') {
      finalStatus = 'failed'
      failConnection('All transport methods failed')
=======
      // Try SSE only if HTTP requested fallback and we haven't redirected for auth
      // Allow fallback even if state is 'failed' from a previous HTTP attempt in auto mode
      if (httpResult === 'fallback' && isMountedRef.current && stateRef.current !== 'authenticating') {
        addLog('info', 'HTTP failed, attempting SSE fallback...')
        const sseResult = await tryConnectWithTransport('sse')
        finalStatus = sseResult // Use SSE result as final status

        // If SSE also failed, we need to properly fail the connection since HTTP didn't call failConnection
        if (sseResult === 'failed' && isMountedRef.current) {
          // SSE failure already called failConnection, so we don't need to do anything else
        }
      } else {
        finalStatus = httpResult // Use HTTP result if no fallback was needed/possible
      }
>>>>>>> c189d5af
    }

    // --- Finalize Connection State ---
    // Set connectingRef based on the final outcome.
    // It should be false if 'success' or 'failed'.
    // It should remain true if 'auth_redirect'.
    if (finalStatus === 'success' || finalStatus === 'failed') {
      connectingRef.current = false
    }
    // If finalStatus is 'auth_redirect', connectingRef remains true (set at the start).

    addLog('debug', `Connection sequence finished with status: ${finalStatus}`)
  }, [
    // Stable callback dependencies
    addLog,
    failConnection,
    disconnect,
    auth, // Include SDK auth function if used directly
    // Configuration dependencies
    url,
    storageKeyPrefix,
    clientName,
    clientUri,
    callbackUrl,
    clientConfig.name,
    clientConfig.version,
    // No state/autoReconnect dependency here
  ])

  // callTool is stable (depends on stable addLog, failConnection, connect, and URL)
  const callTool = useCallback(
    async (name: string, args?: Record<string, unknown>) => {
      // Use stateRef for check, state for throwing error message
      if (stateRef.current !== 'ready' || !clientRef.current) {
        throw new Error(`MCP client is not ready (current state: ${state}). Cannot call tool "${name}".`)
      }
      addLog('info', `Calling tool: ${name}`, args)
      try {
        const result = await clientRef.current.request({ method: 'tools/call', params: { name, arguments: args } }, CallToolResultSchema)
        addLog('info', `Tool "${name}" call successful:`, result)
        return result
      } catch (err) {
        addLog('error', `Error calling tool "${name}": ${err instanceof Error ? err.message : String(err)}`, err)
        const errorInstance = err instanceof Error ? err : new Error(String(err))

        if (
          errorInstance instanceof UnauthorizedError ||
          errorInstance.message.includes('Unauthorized') ||
          errorInstance.message.includes('401')
        ) {
          addLog('warn', 'Tool call unauthorized, attempting re-authentication...')
          setState('authenticating') // Update UI state
          if (authTimeoutRef.current) clearTimeout(authTimeoutRef.current) // Reset timeout
          authTimeoutRef.current = setTimeout(() => {
            /* ... timeout logic ... */
          }, AUTH_TIMEOUT)

          try {
            assert(authProviderRef.current, 'Auth Provider not available for tool re-auth')
            const authResult = await auth(authProviderRef.current, { serverUrl: url })

            if (!isMountedRef.current) return // Check mount

            if (authResult === 'AUTHORIZED') {
              addLog('info', 'Re-authentication successful. Retrying tool call is recommended, or reconnecting.')
              if (authTimeoutRef.current) clearTimeout(authTimeoutRef.current)
              // Option 1: Just set state ready and let user retry tool?
              // setState('ready');
              // Option 2: Reconnect client completely? Safer.
              connectingRef.current = false
              connect() // Reconnect session
            } else if (authResult === 'REDIRECT') {
              addLog('info', 'Redirecting for re-authentication for tool call.')
              // State is authenticating, wait for callback
            }
          } catch (sdkAuthError) {
            if (!isMountedRef.current) return
            if (authTimeoutRef.current) clearTimeout(authTimeoutRef.current)
            failConnection(
              `Re-authentication failed: ${sdkAuthError instanceof Error ? sdkAuthError.message : String(sdkAuthError)}`,
              sdkAuthError instanceof Error ? sdkAuthError : undefined,
            )
          }
        }
        // Re-throw original error unless handled by re-auth redirect
        // @ts-ignore
        if (stateRef.current !== 'authenticating') {
          // Only re-throw if not waiting for redirect
          throw err
        }
        // If authenticating, we might want to signal the caller differently,
        // but for now, we don't re-throw, assuming the UI will react to the 'authenticating' state.
        return undefined // Or indicate auth required?
      }
    },
    [state, url, addLog, failConnection, connect], // Depends on state for error message, url, and stable callbacks
  )

  // retry is stable (depends on stable addLog, connect)
  const retry = useCallback(() => {
    // Use stateRef for check
    if (stateRef.current === 'failed') {
      addLog('info', 'Retry requested...')
      // connect() will handle resetting state and error internally
      connect()
    } else {
      addLog('warn', `Retry called but state is not 'failed' (state: ${stateRef.current}). Ignoring.`)
    }
  }, [addLog, connect]) // Depends only on stable callbacks

  // authenticate is stable (depends on stable addLog, retry, connect)
  const authenticate = useCallback(() => {
    addLog('info', 'Manual authentication requested...')
    const currentState = stateRef.current // Use ref

    if (currentState === 'failed') {
      addLog('info', 'Attempting to reconnect and authenticate via retry...')
      retry()
    } else if (currentState === 'authenticating') {
      addLog('warn', 'Already attempting authentication. Check for blocked popups or wait for timeout.')
      const manualUrl = authProviderRef.current?.getLastAttemptedAuthUrl()
      if (manualUrl && !authUrl) {
        // Use component state `authUrl` here
        setAuthUrl(manualUrl)
        addLog('info', 'Manual authentication URL retrieved:', manualUrl)
      }
    } else {
      addLog(
        'info',
        `Client not in a state requiring manual authentication trigger (state: ${currentState}). If needed, try disconnecting and reconnecting.`,
      )
      // Optionally, force re-auth even if ready?
      // addLog('info', 'Forcing re-authentication...');
      // setState('authenticating');
      // assert(authProviderRef.current, "Auth Provider not available");
      // auth(authProviderRef.current, { serverUrl: url }).catch(failConnection);
    }
  }, [addLog, retry, authUrl]) // Depends on stable callbacks and authUrl state

  // clearStorage is stable (depends on stable addLog, disconnect)
  const clearStorage = useCallback(() => {
    if (authProviderRef.current) {
      const count = authProviderRef.current.clearStorage()
      addLog('info', `Cleared ${count} item(s) from localStorage for ${url}.`)
      setAuthUrl(undefined) // Clear manual URL state
      // Disconnect should reset state appropriately
      disconnect()
    } else {
      addLog('warn', 'Auth provider not initialized, cannot clear storage.')
    }
  }, [url, addLog, disconnect]) // Depends on url and stable callbacks

  // ===== Effects =====

  // Effect for handling auth callback messages from popup (Stable dependencies)
  useEffect(() => {
    const messageHandler = (event: MessageEvent) => {
      if (event.origin !== window.location.origin) return
      if (event.data?.type === 'mcp_auth_callback') {
        addLog('info', 'Received auth callback message.', event.data)
        if (authTimeoutRef.current) clearTimeout(authTimeoutRef.current)

        if (event.data.success) {
          addLog('info', 'Authentication successful via popup. Reconnecting client...')
          connectingRef.current = false
          connect() // Call stable connect
        } else {
          failConnection(`Authentication failed in callback: ${event.data.error || 'Unknown reason.'}`) // Call stable failConnection
        }
      }
    }
    window.addEventListener('message', messageHandler)
    addLog('debug', 'Auth callback message listener added.')
    return () => {
      window.removeEventListener('message', messageHandler)
      addLog('debug', 'Auth callback message listener removed.')
      if (authTimeoutRef.current) clearTimeout(authTimeoutRef.current)
    }
    // Dependencies are stable callbacks
  }, [addLog, failConnection, connect])

  // Initial Connection (depends on config and stable callbacks)
  useEffect(() => {
    /* ... as before, calls stable connect/disconnect ... */
    isMountedRef.current = true
    addLog('debug', 'useMcp mounted, initiating connection.')
    connectAttemptRef.current = 0
    // Initialize provider here if needed
    if (!authProviderRef.current || authProviderRef.current.serverUrl !== url) {
      authProviderRef.current = new BrowserOAuthClientProvider(url, {
        storageKeyPrefix,
        clientName,
        clientUri,
        callbackUrl,
      })
      addLog('debug', 'BrowserOAuthClientProvider initialized/updated on mount/option change.')
    }
    connect() // Call stable connect
    return () => {
      isMountedRef.current = false
      addLog('debug', 'useMcp unmounting, disconnecting.')
      disconnect(true) // Call stable disconnect
    }
  }, [
    url,
    storageKeyPrefix,
    callbackUrl,
    clientName,
    clientUri,
    clientConfig.name,
    clientConfig.version,
    connect,
    disconnect, // Stable callbacks
  ])

  // Auto-Retry (depends on state, config, stable callbacks)
  useEffect(() => {
    let retryTimeoutId: number | null = null
    // Use state directly here, as this effect *should* run when state changes to 'failed'
    if (state === 'failed' && autoRetry && connectAttemptRef.current > 0) {
      const delay = typeof autoRetry === 'number' ? autoRetry : DEFAULT_RETRY_DELAY
      addLog('info', `Connection failed, auto-retrying in ${delay}ms...`)
      retryTimeoutId = setTimeout(() => {
        // Check mount status and state again before retrying
        if (isMountedRef.current && stateRef.current === 'failed') {
          retry() // Call stable retry
        }
      }, delay)
    }
    return () => {
      if (retryTimeoutId) clearTimeout(retryTimeoutId)
    }
    // Depends on state (to trigger), autoRetry config, and stable retry/addLog callbacks
  }, [state, autoRetry, retry, addLog])

  // --- Return Public API ---
  return {
    state,
    tools,
    error,
    log,
    authUrl,
    callTool,
    retry,
    disconnect,
    authenticate,
    clearStorage,
  }
}<|MERGE_RESOLUTION|>--- conflicted
+++ resolved
@@ -201,13 +201,6 @@
         // Sanitize the URL to prevent XSS attacks from malicious server URLs
         const sanitizedUrl = sanitizeUrl(url)
         const targetUrl = new URL(sanitizedUrl)
-
-        addLog('debug', `Creating ${transportType.toUpperCase()} transport for URL: ${targetUrl.toString()}`)
-        addLog('debug', `Transport options:`, {
-          authProvider: !!authProviderRef.current,
-          headers: customHeaders,
-          url: targetUrl.toString(),
-        })
 
         addLog('debug', `Creating ${transportType.toUpperCase()} transport for URL: ${targetUrl.toString()}`)
         addLog('debug', `Transport options:`, {
@@ -376,34 +369,18 @@
         }
 
         // Handle other connection errors
-<<<<<<< HEAD
-        // Don't call failConnection here for HTTP transport - let orchestration handle it
-        // so that SSE fallback can still be attempted
-        if (transportType === 'http') {
-          addLog('warn', `HTTP transport failed: ${errorMessage}.`)
-          return 'fallback'
-        } else {
-          // For SSE transport, we can fail immediately since there's no further fallback
-          failConnection(`Failed to connect via ${transportType.toUpperCase()}: ${errorMessage}`, errorInstance)
-          return 'failed'
-        }
-=======
         // For HTTP transport, consider fallback only for specific error types
         // "Not connected" errors should still be treated as failures, not fallback triggers
         failConnection(`Failed to connect via ${transportType.toUpperCase()}: ${errorMessage}`, errorInstance)
         return 'failed'
->>>>>>> c189d5af
       }
     } // End of tryConnectWithTransport helper
 
     // --- Orchestrate Connection Attempts ---
     let finalStatus: 'success' | 'auth_redirect' | 'failed' | 'fallback' = 'failed' // Default to failed
 
-<<<<<<< HEAD
-=======
     console.log({ transportType })
 
->>>>>>> c189d5af
     if (transportType === 'sse') {
       // SSE only - skip HTTP entirely
       addLog('debug', 'Using SSE-only transport mode')
@@ -417,21 +394,6 @@
       addLog('debug', 'Using auto transport mode (HTTP with SSE fallback)')
       const httpResult = await tryConnectWithTransport('http')
 
-<<<<<<< HEAD
-      // Try SSE only if HTTP requested fallback and we haven't redirected
-      if (httpResult === 'fallback' && isMountedRef.current && stateRef.current !== 'authenticating') {
-        const sseResult = await tryConnectWithTransport('sse')
-        finalStatus = sseResult // Use SSE result as final status
-      } else {
-        finalStatus = httpResult // Use HTTP result if no fallback was needed/possible
-      }
-    }
-
-    // If we still have 'fallback' status, convert to 'failed' since no more transports to try
-    if (finalStatus === 'fallback') {
-      finalStatus = 'failed'
-      failConnection('All transport methods failed')
-=======
       // Try SSE only if HTTP requested fallback and we haven't redirected for auth
       // Allow fallback even if state is 'failed' from a previous HTTP attempt in auto mode
       if (httpResult === 'fallback' && isMountedRef.current && stateRef.current !== 'authenticating') {
@@ -446,7 +408,6 @@
       } else {
         finalStatus = httpResult // Use HTTP result if no fallback was needed/possible
       }
->>>>>>> c189d5af
     }
 
     // --- Finalize Connection State ---
